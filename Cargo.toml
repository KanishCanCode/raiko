[workspace]
resolver = "2"
members = [
    "lib",
    "host",
    "provers/nitro/nitro-prover",
    "harness/core",
    "harness/macro",
    "provers/sp1/driver",
    "provers/sp1/builder",
    "provers/risc0/driver",
    "provers/risc0/builder",
    "provers/sgx/prover",
    "provers/sgx/guest",
    "provers/sgx/setup",
    "pipeline",
    "core",
    "task_manager",
]

# Always optimize; building and running the guest takes much longer without optimization.
[profile.dev]
opt-level = 3

[profile.dev.build-override]
opt-level = 3

[profile.release]
debug = 1
lto = true

[profile.release.build-override]
opt-level = 3

[workspace.metadata.cross.target.x86_64-unknown-linux-gnu]
# Install libssl-dev:amd64, see <https://github.com/cross-rs/cross/blob/main/docs/custom_images.md#adding-dependencies-to-existing-images>
pre-build = [
    "dpkg --add-architecture $CROSS_DEB_ARCH",
    "apt-get update && apt-get --assume-yes install libssl-dev:$CROSS_DEB_ARCH",
]

[workspace.dependencies]

# raiko
raiko-lib = { path = "./lib", features = ["std"] }
raiko-core = { path = "./core" }
raiko-task-manager = { path = "./task_manager" }

# reth
<<<<<<< HEAD
reth-primitives = { git = "https://github.com/taikoxyz/taiko-reth.git", branch = "v1.0.0-rc.2-taiko", default-features = false, features = [
    "alloy-compat",
    "taiko",
] }
reth-evm-ethereum = { git = "https://github.com/taikoxyz/taiko-reth.git", branch = "v1.0.0-rc.2-taiko" }
=======
reth-primitives = { git = "https://github.com/taikoxyz/taiko-reth.git", branch = "v1.0.0-rc.2-taiko", default-features = false, features = ["alloy-compat", "taiko"] }
reth-evm-ethereum = { git = "https://github.com/taikoxyz/taiko-reth.git", branch = "v1.0.0-rc.2-taiko", default-features = false }
>>>>>>> 48ea0792
reth-evm = { git = "https://github.com/taikoxyz/taiko-reth.git", branch = "v1.0.0-rc.2-taiko", default-features = false }
reth-rpc-types = { git = "https://github.com/taikoxyz/taiko-reth.git", branch = "v1.0.0-rc.2-taiko", default-features = false }
reth-revm = { git = "https://github.com/taikoxyz/taiko-reth.git", branch = "v1.0.0-rc.2-taiko", default-features = false }
reth-chainspec = { git = "https://github.com/taikoxyz/taiko-reth.git", branch = "v1.0.0-rc.2-taiko", default-features = false }
reth-provider = { git = "https://github.com/taikoxyz/taiko-reth.git", branch = "v1.0.0-rc.2-taiko", default-features = false }

# risc zero
risc0-zkvm = { version = "0.21.0", features = ["prove", "getrandom"] }
bonsai-sdk = { version = "0.7.0", features = ["async"] }
risc0-build = { version = "0.21.0" }
risc0-binfmt = { version = "0.21.0" }

# SP1
sp1-sdk = { git = "https://github.com/succinctlabs/sp1.git", branch = "main" }
sp1-zkvm = { git = "https://github.com/succinctlabs/sp1.git", branch = "main" }
sp1-helper = { git = "https://github.com/succinctlabs/sp1.git", branch = "main" }

# alloy
alloy-rlp = { version = "0.3.4", default-features = false }
alloy-rlp-derive = { version = "0.3.4", default-features = false }
alloy-core = { version = "0.7.2", default-features = false }
alloy-dyn-abi = { version = "0.7.2", default-features = false }
alloy-json-abi = { version = "0.7.2", default-features = false }
alloy-primitives = { version = "0.7.2", default-features = false }
alloy-sol-types = { version = "0.7.2", default-features = false }
reqwest_alloy = { package = "reqwest", version = "0.12.4", features = ["json"] }

<<<<<<< HEAD
alloy-rpc-types = { version = "0.1" }
alloy-rpc-client = { version = "0.1" }
alloy-consensus = { version = "0.1", features = ["serde"] }
alloy-network = { version = "0.1", default-features = false, features = [
    "k256",
] }
alloy-contract = { version = "0.1" }
alloy-eips = { version = "0.1", default-features = false, features = ["serde"] }
alloy-provider = { version = "0.1" }
alloy-transport-http = { version = "0.1" }
alloy-signer = { version = "0.1" }
alloy-signer-local = { version = "0.1" }
=======
alloy-rpc-types = { version = "0.1", default-features = false }
alloy-rpc-client = { version = "0.1", default-features = false }
alloy-consensus = { version = "0.1", default-features = false, features = [
    "serde",
] }
alloy-network = { version = "0.1", default-features = false, features = [
    "k256",
] }
alloy-contract = { version = "0.1", default-features = false }
alloy-eips = { version = "0.1", default-features = false, features = [
    "serde",
] }
alloy-provider = { version = "0.1", default-features = false, features = [
    "reqwest",
] }
alloy-transport-http = { version = "0.1",default-features = false, features = [
    "reqwest",
] }
alloy-signer = { version = "0.1", default-features = false}
alloy-signer-local = { version = "0.1", default-features = false }
>>>>>>> 48ea0792

# ethers (TODO: remove)
ethers-contract = { git = "https://github.com/smtmfft/ethers-rs", branch = "ethers-core-2.0.10" }
ethers-core = { git = "https://github.com/smtmfft/ethers-rs", branch = "ethers-core-2.0.10" }
ethers-providers = { git = "https://github.com/smtmfft/ethers-rs", branch = "ethers-core-2.0.10" }

# Conversion, serialization, codecs, compression
serde = { version = "1.0", default-features = false, features = [
    "derive",
    "alloc",
] }
serde_json = { version = "1.0", default-features = false, features = ["alloc"] }
serde_with = { version = "3.0" }
bincode = "1.3.3"
bytemuck = "1.13"
flate2 = "1.0.28"
rlp = "0.5.2"
hex = { version = "0.4.3" }
hex-literal = "0.4"
base64-serde = "0.7.0"
base64 = "0.21.7"
libflate = { version = "2.0.0" }
typetag = { version = "0.2.15" }
num_enum = "0.7.2"

# tracing, logging
tracing = "0.1"
tracing-subscriber = { version = "0.3", features = ["env-filter", "json"] }
tracing-appender = "0.2"
log = { version = "0.4.13" }
env_logger = { version = "0.11.3" }

# memory
cap = { git = "https://github.com/brechtpd/cap", branch = "more-stats", features = [
    "stats",
] }

# async, server, http queries
axum = { version = "0.7.4", features = ["macros"] }
tower-http = { version = "0.5.2", features = ["full"] }
tower = { version = "0.4.13", features = ["full"] }
utoipa-swagger-ui = { version = "6.0.0", features = ["axum"] }
utoipa-scalar = { version = "0.1.0", features = ["axum"] }
utoipa = { version = "4.2.0", features = ["axum_extras"] }
structopt = "0.3.24"
prometheus = { version = "0.13.3", features = ["process"] }
tokio = { version = "^1.23", features = ["full"] }
hyper = { version = "0.14.27", features = ["server"] }
reqwest = { version = "0.11.22", features = ["json"] }
url = "2.5.0"
async-trait = "0.1.80"

# crypto
kzg = { package = "rust-kzg-zkcrypto", git = "https://github.com/brechtpd/rust-kzg.git", branch = "sp1-patch", default-features = false }
kzg_traits = { package = "kzg", git = "https://github.com/brechtpd/rust-kzg.git", branch = "sp1-patch", default-features = false }
sha3 = { version = "0.10", default-features = false }
sha2 = "0.10.8"
secp256k1 = { version = "0.29", default-features = false, features = [
    "global-context",
    "recovery",
] }

# macro
syn = { version = "1.0", features = ["full"] }
quote = "1.0"
proc-macro2 = "1.0"

# Error model
anyhow = "1.0"
thiserror = "1.0"
thiserror-no-std = "2.0.2"

<<<<<<< HEAD
# Nitro enclave
vsock = "0.5.0"
libc = "0.2.155"
byteorder = "1.3"
serde_bytes = "0.11"
aws-nitro-enclaves-nsm-api = "0.4.0"
=======
# SQLite
rusqlite = { version = "0.31.0", features = ["bundled"] }
>>>>>>> 48ea0792

# misc
hashbrown = { version = "0.14", features = ["inline-more"] }
tempfile = "3.8"
cargo_metadata = "0.12.1"
clap = { version = "4.4.6", features = ["derive", "string", "env"] }
lru_time_cache = "0.11.11"
lazy_static = "1.4.0"
once_cell = "1.8.0"
proptest = "1.4.0"
cfg-if = "1.0.0"
chrono = { version = "0.4", default-features = false }
assert_cmd = "2.0"
regex = "1.5.4"
rstest = "0.18"
rand = "0.8.5"
rand_core = "0.6.4"
dirs = "5.0.1"
pathdiff = "0.2.1"

[patch.crates-io]
revm = { git = "https://github.com/taikoxyz/revm.git", branch = "v36-taiko" }
revm-primitives = { git = "https://github.com/taikoxyz/revm.git", branch = "v36-taiko" }
revm-precompile = { git = "https://github.com/taikoxyz/revm.git", branch = "v36-taiko" }
secp256k1 = { git = "https://github.com/CeciliaZ030/rust-secp256k1", branch = "sp1-patch" }
blst = { git = "https://github.com/CeciliaZ030/blst.git", branch = "v0.3.12-serialize" }<|MERGE_RESOLUTION|>--- conflicted
+++ resolved
@@ -47,16 +47,8 @@
 raiko-task-manager = { path = "./task_manager" }
 
 # reth
-<<<<<<< HEAD
-reth-primitives = { git = "https://github.com/taikoxyz/taiko-reth.git", branch = "v1.0.0-rc.2-taiko", default-features = false, features = [
-    "alloy-compat",
-    "taiko",
-] }
-reth-evm-ethereum = { git = "https://github.com/taikoxyz/taiko-reth.git", branch = "v1.0.0-rc.2-taiko" }
-=======
 reth-primitives = { git = "https://github.com/taikoxyz/taiko-reth.git", branch = "v1.0.0-rc.2-taiko", default-features = false, features = ["alloy-compat", "taiko"] }
 reth-evm-ethereum = { git = "https://github.com/taikoxyz/taiko-reth.git", branch = "v1.0.0-rc.2-taiko", default-features = false }
->>>>>>> 48ea0792
 reth-evm = { git = "https://github.com/taikoxyz/taiko-reth.git", branch = "v1.0.0-rc.2-taiko", default-features = false }
 reth-rpc-types = { git = "https://github.com/taikoxyz/taiko-reth.git", branch = "v1.0.0-rc.2-taiko", default-features = false }
 reth-revm = { git = "https://github.com/taikoxyz/taiko-reth.git", branch = "v1.0.0-rc.2-taiko", default-features = false }
@@ -84,20 +76,6 @@
 alloy-sol-types = { version = "0.7.2", default-features = false }
 reqwest_alloy = { package = "reqwest", version = "0.12.4", features = ["json"] }
 
-<<<<<<< HEAD
-alloy-rpc-types = { version = "0.1" }
-alloy-rpc-client = { version = "0.1" }
-alloy-consensus = { version = "0.1", features = ["serde"] }
-alloy-network = { version = "0.1", default-features = false, features = [
-    "k256",
-] }
-alloy-contract = { version = "0.1" }
-alloy-eips = { version = "0.1", default-features = false, features = ["serde"] }
-alloy-provider = { version = "0.1" }
-alloy-transport-http = { version = "0.1" }
-alloy-signer = { version = "0.1" }
-alloy-signer-local = { version = "0.1" }
-=======
 alloy-rpc-types = { version = "0.1", default-features = false }
 alloy-rpc-client = { version = "0.1", default-features = false }
 alloy-consensus = { version = "0.1", default-features = false, features = [
@@ -118,7 +96,6 @@
 ] }
 alloy-signer = { version = "0.1", default-features = false}
 alloy-signer-local = { version = "0.1", default-features = false }
->>>>>>> 48ea0792
 
 # ethers (TODO: remove)
 ethers-contract = { git = "https://github.com/smtmfft/ethers-rs", branch = "ethers-core-2.0.10" }
@@ -191,17 +168,14 @@
 thiserror = "1.0"
 thiserror-no-std = "2.0.2"
 
-<<<<<<< HEAD
 # Nitro enclave
 vsock = "0.5.0"
 libc = "0.2.155"
 byteorder = "1.3"
 serde_bytes = "0.11"
 aws-nitro-enclaves-nsm-api = "0.4.0"
-=======
 # SQLite
 rusqlite = { version = "0.31.0", features = ["bundled"] }
->>>>>>> 48ea0792
 
 # misc
 hashbrown = { version = "0.14", features = ["inline-more"] }
