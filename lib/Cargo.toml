[package]
name = "zeth-lib"
version = "0.1.0"
edition = "2021"

[dependencies]
zeth-primitives = { path = "../primitives", features = ["revm"] }
anyhow = { version = "1.0", default-features = false }
alloy-sol-types = { version = "0.6", default-features = false }
alloy-primitives = { version = "0.6", default-features = false, features = [
  "rlp",
  "serde",
] }
bytes = { version = "1.5", default-features = false}
ethers-core = { version = "2.0", optional = true, features = ["optimism"] }
hashbrown = { workspace = true }
libflate = { version = "2.0.0", optional = true, default-features = false }
once_cell = { version = "1.18", default-features = false }

revm = { workspace = true, default-features = false }
ruint = { version = "1.10", default-features = false }
serde = { version = "1.0", default-features = false, features = ["alloc"] }
thiserror-no-std = "2.0.2"
hex = { version = "0.4.3", optional = true,  default-features = false}
rlp = { version = "0.5.2", optional = true,  default-features = false}
tracing = { version = "0.1", optional = true,  default-features = false}

log = {version = "0.4", optional = true,  default-features = false}
ethers-providers = { version = "2.0", features = ["optimism"] , optional = true}
serde_json = { version = "1.0", default-features = false, features = ["alloc"] , optional = true}
tokio = { version = "1.23", features = ["full"] , optional = true}
flate2 = { version = "1.0.26", optional = true}
chrono = { version = "0.4", optional = true}
serde_with = { version = "3.0", optional = true }

<<<<<<< HEAD
=======
[target.'cfg(not(feature = "std"))'.dependencies]
thiserror = "1.0"
anyhow = "1.0"
chrono = { version = "0.4", default-features = false }
ethers-providers = { version = "2.0", features = ["optimism"] }
flate2 = "1.0.26"
log = "0.4"
serde_json = { version = "1.0", default-features = false, features = ["alloc"] }
serde_with = "3.0"
tokio = { version = "1.23", features = ["full"] }
zeth-primitives = { path = "../primitives", features = ["revm", "ethers"] }
>>>>>>> b342d102

[dev-dependencies]
bincode = "1.3"
serde_with = "3.1"

[features]
std = [
  "dep:ethers-core", 
  "dep:log",
  "dep:ethers-providers","dep:tokio","dep:serde_json","dep:flate2","dep:chrono","dep:serde_with"
  ]
taiko = [
    "zeth-primitives/taiko", 
    "revm/taiko",
    "dep:hex",
    "dep:rlp",
    "dep:tracing"
    ]
optimism = [
  "std", 
<<<<<<< HEAD
  "revm/optimism",  
  "dep:alloy-sol-types",
  "dep:libflate"
]
=======
  "zeth-primitives/optimism", 
  "revm/optimism",  
  ]
>>>>>>> b342d102
<|MERGE_RESOLUTION|>--- conflicted
+++ resolved
@@ -21,20 +21,11 @@
 ruint = { version = "1.10", default-features = false }
 serde = { version = "1.0", default-features = false, features = ["alloc"] }
 thiserror-no-std = "2.0.2"
-hex = { version = "0.4.3", optional = true,  default-features = false}
-rlp = { version = "0.5.2", optional = true,  default-features = false}
-tracing = { version = "0.1", optional = true,  default-features = false}
+zeth-primitives = { path = "../primitives", features = ["revm"] }
+hex = { version = "0.4.3", optional = true}
+rlp = { version = "0.5.2", optional = true}
+tracing = { version = "0.1", optional = true}
 
-log = {version = "0.4", optional = true,  default-features = false}
-ethers-providers = { version = "2.0", features = ["optimism"] , optional = true}
-serde_json = { version = "1.0", default-features = false, features = ["alloc"] , optional = true}
-tokio = { version = "1.23", features = ["full"] , optional = true}
-flate2 = { version = "1.0.26", optional = true}
-chrono = { version = "0.4", optional = true}
-serde_with = { version = "3.0", optional = true }
-
-<<<<<<< HEAD
-=======
 [target.'cfg(not(feature = "std"))'.dependencies]
 thiserror = "1.0"
 anyhow = "1.0"
@@ -46,7 +37,6 @@
 serde_with = "3.0"
 tokio = { version = "1.23", features = ["full"] }
 zeth-primitives = { path = "../primitives", features = ["revm", "ethers"] }
->>>>>>> b342d102
 
 [dev-dependencies]
 bincode = "1.3"
@@ -67,13 +57,6 @@
     ]
 optimism = [
   "std", 
-<<<<<<< HEAD
-  "revm/optimism",  
-  "dep:alloy-sol-types",
-  "dep:libflate"
-]
-=======
   "zeth-primitives/optimism", 
   "revm/optimism",  
-  ]
->>>>>>> b342d102
+  ]