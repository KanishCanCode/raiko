--- conflicted
+++ resolved
@@ -195,7 +195,6 @@
     proof_type: VerifierType,
     blob_proof_type_hint: BlobProofType,
 ) -> BlobProofType {
-<<<<<<< HEAD
     if cfg!(feature = "proof_of_equivalence") {
         match proof_type {
             VerifierType::None => blob_proof_type_hint,
@@ -206,13 +205,6 @@
         }
     } else {
         BlobProofType::ProofOfCommitment
-=======
-    match proof_type {
-        VerifierType::None => blob_proof_type_hint,
-        VerifierType::SGX => BlobProofType::ProofOfCommitment,
-        VerifierType::SP1 => BlobProofType::ProofOfEquivalence,
-        VerifierType::RISC0 => BlobProofType::ProofOfEquivalence,
->>>>>>> 048df9f8
     }
 }
 
